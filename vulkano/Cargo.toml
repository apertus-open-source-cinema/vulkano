[package]
name = "vulkano"
version = "0.3.2"
authors = ["Pierre Krieger <pierre.krieger1708@gmail.com>"]
repository = "https://github.com/tomaka/vulkano"
description = "Safe wrapper for the Vulkan graphics API"
license = "MIT/Apache-2.0"
documentation = "https://docs.rs/vulkano"
<<<<<<< HEAD
build = "build.rs"
=======
categories = ["rendering::graphics-api"]
>>>>>>> 239062a8

[dependencies]
crossbeam = "0.2.10"
fnv = "1.0.5"
shared_library = "0.1.5"
smallvec = "0.3.1"
lazy_static = "0.2.2"
vk-sys = { version = "0.2.2", path = "../vk-sys" }
<|MERGE_RESOLUTION|>--- conflicted
+++ resolved
@@ -1,21 +1,18 @@
-[package]
-name = "vulkano"
-version = "0.3.2"
-authors = ["Pierre Krieger <pierre.krieger1708@gmail.com>"]
-repository = "https://github.com/tomaka/vulkano"
-description = "Safe wrapper for the Vulkan graphics API"
-license = "MIT/Apache-2.0"
-documentation = "https://docs.rs/vulkano"
-<<<<<<< HEAD
-build = "build.rs"
-=======
-categories = ["rendering::graphics-api"]
->>>>>>> 239062a8
-
-[dependencies]
-crossbeam = "0.2.10"
-fnv = "1.0.5"
-shared_library = "0.1.5"
-smallvec = "0.3.1"
-lazy_static = "0.2.2"
-vk-sys = { version = "0.2.2", path = "../vk-sys" }
+[package]
+name = "vulkano"
+version = "0.3.2"
+authors = ["Pierre Krieger <pierre.krieger1708@gmail.com>"]
+repository = "https://github.com/tomaka/vulkano"
+description = "Safe wrapper for the Vulkan graphics API"
+license = "MIT/Apache-2.0"
+documentation = "https://docs.rs/vulkano"
+categories = ["rendering::graphics-api"]
+build = "build.rs"
+
+[dependencies]
+crossbeam = "0.2.10"
+fnv = "1.0.5"
+shared_library = "0.1.5"
+smallvec = "0.3.1"
+lazy_static = "0.2.2"
+vk-sys = { version = "0.2.2", path = "../vk-sys" }